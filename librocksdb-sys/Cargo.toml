--- conflicted
+++ resolved
@@ -22,11 +22,6 @@
 const-cstr = "0.2"
 
 [build-dependencies]
-<<<<<<< HEAD
 cc = { version = "1.0", features = ["parallel"] }
 make-cmd = "0.1"
-=======
-cc = { version = "^1.0", features = ["parallel"] }
-make-cmd = "0.1"
-bindgen = "0.29"
->>>>>>> 21b24dc3
+bindgen = "0.29"