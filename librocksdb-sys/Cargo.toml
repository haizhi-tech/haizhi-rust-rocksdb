--- conflicted
+++ resolved
@@ -1,11 +1,6 @@
 [package]
-<<<<<<< HEAD
 name = "haizhi-librocksdb-sys"
 version = "0.2.1+7.9.2"
-=======
-name = "librocksdb-sys"
-version = "0.11.0+8.1.1"
->>>>>>> b5394123
 edition = "2018"
 rust-version = "1.60"
 authors = ["Karl Hobley <karlhobley10@gmail.com>", "Arkadiy Paronyan <arkadiy@ethcore.io>"]
