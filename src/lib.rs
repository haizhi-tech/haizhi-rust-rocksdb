// Copyright 2014 Tyler Neely
//
// Licensed under the Apache License, Version 2.0 (the "License");
// you may not use this file except in compliance with the License.
// You may obtain a copy of the License at
//
// http://www.apache.org/licenses/LICENSE-2.0
//
// Unless required by applicable law or agreed to in writing, software
// distributed under the License is distributed on an "AS IS" BASIS,
// WITHOUT WARRANTIES OR CONDITIONS OF ANY KIND, either express or implied.
// See the License for the specific language governing permissions and
// limitations under the License.
//

//! Rust wrapper for RocksDB.
//!
//! # Examples
//!
//! ```
//! use rocksdb::{DB, Options};
//! // NB: db is automatically closed at end of lifetime
//! let path = "_path_for_rocksdb_storage";
//! {
//!    let db = DB::open_default(path).unwrap();
//!    db.put(b"my key", b"my value").unwrap();
//!    match db.get(b"my key") {
//!        Ok(Some(value)) => println!("retrieved value {}", value.to_utf8().unwrap()),
//!        Ok(None) => println!("value not found"),
//!        Err(e) => println!("operational problem encountered: {}", e),
//!    }
//!    db.delete(b"my key").unwrap();
//! }
//! let _ = DB::destroy(&Options::default(), path);
//! ```
//!
//! Opening a database and a single column family with custom options:
//!
//! ```
//! use rocksdb::{DB, ColumnFamilyDescriptor, Options};
//!
//! let path = "_path_for_rocksdb_storage_with_cfs";
//! let mut cf_opts = Options::default();
//! cf_opts.set_max_write_buffer_number(16);
//! let cf = ColumnFamilyDescriptor::new("cf1", cf_opts);
//!
//! let mut db_opts = Options::default();
//! db_opts.create_missing_column_families(true);
//! db_opts.create_if_missing(true);
//! {
//!     let db = DB::open_cf_descriptors(&db_opts, path, vec![cf]).unwrap();
//! }
//! let _ = DB::destroy(&db_opts, path);
//! ```
//!

extern crate libc;
extern crate librocksdb_sys as ffi;

#[macro_use]
mod ffi_util;

pub mod backup;
pub mod checkpoint;
pub mod compaction_filter;
mod comparator;
mod db;
mod db_options;
pub mod merge_operator;
mod slice_transform;

pub use compaction_filter::Decision as CompactionDecision;
pub use db::{
    DBCompactionStyle, DBCompressionType, DBIterator, DBPinnableSlice, DBRawIterator,
    DBRecoveryMode, DBVector, Direction, IteratorMode, ReadOptions, Snapshot, WriteBatch,
};

pub use slice_transform::SliceTransform;

pub use merge_operator::MergeOperands;
use std::collections::BTreeMap;
use std::error;
use std::fmt;
use std::path::PathBuf;

/// A RocksDB database.
///
/// See crate level documentation for a simple usage example.
pub struct DB {
    inner: *mut ffi::rocksdb_t,
    cfs: BTreeMap<String, ColumnFamily>,
    path: PathBuf,
}

/// A descriptor for a RocksDB column family.
///
/// A description of the column family, containing the name and `Options`.
pub struct ColumnFamilyDescriptor {
    name: String,
    options: Options,
}

/// A simple wrapper round a string, used for errors reported from
/// ffi calls.
#[derive(Debug, Clone, PartialEq)]
pub struct Error {
    message: String,
}

impl Error {
    fn new(message: String) -> Error {
        Error { message }
    }

    pub fn into_string(self) -> String {
        self.into()
    }
}

impl AsRef<str> for Error {
    fn as_ref(&self) -> &str {
        &self.message
    }
}

impl From<Error> for String {
    fn from(e: Error) -> String {
        e.message
    }
}

impl error::Error for Error {
    fn description(&self) -> &str {
        &self.message
    }
}

impl fmt::Display for Error {
    fn fmt(&self, formatter: &mut fmt::Formatter) -> Result<(), fmt::Error> {
        self.message.fmt(formatter)
    }
}

/// For configuring block-based file storage.
pub struct BlockBasedOptions {
    inner: *mut ffi::rocksdb_block_based_table_options_t,
}

/// Used by BlockBasedOptions::set_index_type.
pub enum BlockBasedIndexType {
    /// A space efficient index block that is optimized for
    /// binary-search-based index.
    BinarySearch,

    /// The hash index, if enabled, will perform a hash lookup if
    /// a prefix extractor has been provided through Options::set_prefix_extractor.
    HashSearch,

    /// A two-level index implementation. Both levels are binary search indexes.
    TwoLevelIndexSearch,
}

/// Defines the underlying memtable implementation.
/// See https://github.com/facebook/rocksdb/wiki/MemTable for more information.
pub enum MemtableFactory {
    Vector,
    HashSkipList {
        bucket_count: usize,
        height: i32,
        branching_factor: i32,
    },
    HashLinkList {
        bucket_count: usize,
    },
}

/// Used with DBOptions::set_plain_table_factory.
/// See https://github.com/facebook/rocksdb/wiki/PlainTable-Format.
///
/// Defaults:
///  user_key_length: 0 (variable length)
///  bloom_bits_per_key: 10
///  hash_table_ratio: 0.75
///  index_sparseness: 16
pub struct PlainTableFactoryOptions {
    pub user_key_length: u32,
    pub bloom_bits_per_key: i32,
    pub hash_table_ratio: f64,
    pub index_sparseness: usize,
}

/// Database-wide options around performance and behavior.
///
/// Please read [the official tuning guide](https://github.com/facebook/rocksdb/wiki/RocksDB-Tuning-Guide), and most importantly, measure performance under realistic workloads with realistic hardware.
///
/// # Examples
///
/// ```
/// use rocksdb::{Options, DB};
/// use rocksdb::DBCompactionStyle;
///
/// fn badly_tuned_for_somebody_elses_disk() -> DB {
///    let path = "path/for/rocksdb/storageX";
///    let mut opts = Options::default();
///    opts.create_if_missing(true);
///    opts.set_max_open_files(10000);
///    opts.set_use_fsync(false);
///    opts.set_bytes_per_sync(8388608);
///    opts.optimize_for_point_lookup(1024);
///    opts.set_table_cache_num_shard_bits(6);
///    opts.set_max_write_buffer_number(32);
///    opts.set_write_buffer_size(536870912);
///    opts.set_target_file_size_base(1073741824);
///    opts.set_min_write_buffer_number_to_merge(4);
///    opts.set_level_zero_stop_writes_trigger(2000);
///    opts.set_level_zero_slowdown_writes_trigger(0);
///    opts.set_compaction_style(DBCompactionStyle::Universal);
///    opts.set_max_background_compactions(4);
///    opts.set_max_background_flushes(4);
///    opts.set_disable_auto_compactions(true);
///
///    DB::open(&opts, path).unwrap()
/// }
/// ```
pub struct Options {
    inner: *mut ffi::rocksdb_options_t,
}

/// Optionally wait for the memtable flush to be performed.
///
/// # Examples
///
/// Manually flushing the memtable:
///
/// ```
/// use rocksdb::{DB, Options, FlushOptions};
///
/// let path = "_path_for_rocksdb_storageY";
/// {
///     let db = DB::open_default(path).unwrap();
///
///     let mut flush_options = FlushOptions::default();
///     flush_options.set_wait(true);
///
///     db.flush_opt(&flush_options);
/// }
/// let _ = DB::destroy(&Options::default(), path);
/// ```
pub struct FlushOptions {
    inner: *mut ffi::rocksdb_flushoptions_t,
}

/// Optionally disable WAL or sync for this write.
///
/// # Examples
///
/// Making an unsafe write of a batch:
///
/// ```
/// use rocksdb::{DB, Options, WriteBatch, WriteOptions};
///
/// let path = "_path_for_rocksdb_storageY";
/// {
///     let db = DB::open_default(path).unwrap();
///     let mut batch = WriteBatch::default();
///     batch.put(b"my key", b"my value");
///     batch.put(b"key2", b"value2");
///     batch.put(b"key3", b"value3");
///
///     let mut write_options = WriteOptions::default();
///     write_options.set_sync(false);
///     write_options.disable_wal(true);
///
///     db.write_opt(batch, &write_options);
/// }
/// let _ = DB::destroy(&Options::default(), path);
/// ```
pub struct WriteOptions {
    inner: *mut ffi::rocksdb_writeoptions_t,
}

/// An opaque type used to represent a column family. Returned from some functions, and used
/// in others
pub struct ColumnFamily {
    inner: *mut ffi::rocksdb_column_family_handle_t,
}

<<<<<<< HEAD
unsafe impl Send for ColumnFamily {}
=======
unsafe impl<'a> Send for ColumnFamily<'a> {}

#[cfg(test)]
mod test {
    use super::*;

    #[test]
    fn is_send() {
        // test (at compile time) that certain types implement the auto-trait Send, either directly for
        // pointer-wrapping types or transitively for types with all Send fields

        fn is_send<T: Send>() {
            // dummy function just used for its parameterized type bound
        }

        is_send::<DB>();
        is_send::<DBIterator<'_>>();
        is_send::<DBRawIterator<'_>>();
        is_send::<Snapshot>();
        is_send::<Options>();
        is_send::<ReadOptions>();
        is_send::<WriteOptions>();
        is_send::<BlockBasedOptions>();
        is_send::<PlainTableFactoryOptions>();
        is_send::<ColumnFamilyDescriptor>();
        is_send::<ColumnFamily>();
    }

    #[test]
    fn is_sync() {
        // test (at compile time) that certain types implement the auto-trait Sync

        fn is_sync<T: Sync>() {
            // dummy function just used for its parameterized type bound
        }

        is_sync::<DB>();
        is_sync::<Snapshot>();
        is_sync::<Options>();
        is_sync::<ReadOptions>();
        is_sync::<WriteOptions>();
        is_sync::<BlockBasedOptions>();
        is_sync::<PlainTableFactoryOptions>();
        is_sync::<ColumnFamilyDescriptor>();
    }

}
>>>>>>> f435fa7e
<|MERGE_RESOLUTION|>--- conflicted
+++ resolved
@@ -285,10 +285,7 @@
     inner: *mut ffi::rocksdb_column_family_handle_t,
 }
 
-<<<<<<< HEAD
 unsafe impl Send for ColumnFamily {}
-=======
-unsafe impl<'a> Send for ColumnFamily<'a> {}
 
 #[cfg(test)]
 mod test {
@@ -334,5 +331,4 @@
         is_sync::<ColumnFamilyDescriptor>();
     }
 
-}
->>>>>>> f435fa7e
+}